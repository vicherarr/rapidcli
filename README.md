--- conflicted
+++ resolved
@@ -11,10 +11,7 @@
 - Configuración dinámica de parámetros del modelo (temperature, top_p, max_tokens, etc.).
 - Comandos rápidos (`/help`, `/config`, `/reset`, `/save`, `/load`, `/sessions`, `/exit`).
 - Streaming de respuestas cuando el modelo lo soporta.
-<<<<<<< HEAD
-=======
 - Modo agente con acceso controlado al sistema de archivos para analizar y modificar código.
->>>>>>> 8054292a
 
 ## Requisitos previos
 
@@ -51,8 +48,6 @@
 - Usar `/help` para ver el listado de comandos disponibles.
 - Personalizar la configuración con `/config set temperature 0.5` (disponible para `model`, `temperature`, `top_p`, `max_tokens`, `frequency_penalty`, `presence_penalty` y `stream`).
 - Guardar la sesión actual con `/save nombre` y volver a cargarla con `/load nombre`.
-<<<<<<< HEAD
-=======
 - Lanzar tareas automatizadas sobre el repositorio activo mediante `/agent implementar nueva característica`. El agente explorará los archivos con herramientas (`list_directory`, `read_file`, `write_file`, `append_file`) y devolverá un resumen final.
 
 ### Configuración del agente
@@ -66,7 +61,72 @@
 - `agent.working_directory`: ruta (relativa o absoluta) en la que el agente puede operar.
 
 > **Nota:** el modo agente requiere un modelo con soporte para llamadas a herramientas (tool calls) compatibles con el esquema de OpenAI/Chutes.ai.
->>>>>>> 8054292a
+
+## Estructura del proyecto
+
+```
+appsettings.json
+src/
+  Domain/
+  Application/
+  Infrastructure/
+  CLI/
+```
+
+Cada capa encapsula responsabilidades específicas, manteniendo la adherencia a los principios de Clean Architecture.
+
+## Pruebas y calidad
+
+Actualmente el proyecto no incluye pruebas automatizadas. Se recomienda ejecutar `dotnet build` para asegurar que el código compila correctamente antes de cualquier cambio.
+# RapidCLI
+
+RapidCLI es un asistente de inteligencia artificial para terminal construido con .NET 8 y una arquitectura limpia. Proporciona una experiencia de conversación productiva y extensible desde la línea de comandos, con soporte inicial para el proveedor Chutes.ai.
+
+## Características principales
+
+- Arquitectura en capas (Domain, Application, Infrastructure, CLI) pensada para la extensibilidad.
+- Integración con el endpoint de chat de Chutes.ai mediante Refit.
+- Interfaz rica en la terminal con Spectre.Console, incluyendo tablas, reglas y colores ANSI.
+- Historial de conversación multi-turno con posibilidad de guardado y carga de sesiones.
+- Configuración dinámica de parámetros del modelo (temperature, top_p, max_tokens, etc.).
+- Comandos rápidos (`/help`, `/config`, `/reset`, `/save`, `/load`, `/sessions`, `/exit`).
+- Streaming de respuestas cuando el modelo lo soporta.
+
+## Requisitos previos
+
+- .NET SDK 8.0
+- Token válido de Chutes.ai (`CHUTES_API_TOKEN`)
+
+## Configuración
+
+1. Clona el repositorio y restaura los paquetes:
+
+   ```bash
+   dotnet restore
+   ```
+
+2. Define el token del proveedor como variable de entorno antes de iniciar el CLI:
+
+   ```bash
+   export RAPIDCLI_CHUTESAI__APITOKEN="tu_token"
+   ```
+
+3. Opcionalmente puedes ajustar parámetros por defecto en `appsettings.json` o mediante `~/.rapidcli/config.json` generado tras usar `/config set`.
+
+## Uso
+
+Ejecuta el asistente con:
+
+```bash
+dotnet run --project src/CLI --
+```
+
+Durante la sesión interactiva puedes:
+
+- Enviar mensajes libremente para conversar con el modelo.
+- Usar `/help` para ver el listado de comandos disponibles.
+- Personalizar la configuración con `/config set temperature 0.5` (disponible para `model`, `temperature`, `top_p`, `max_tokens`, `frequency_penalty`, `presence_penalty` y `stream`).
+- Guardar la sesión actual con `/save nombre` y volver a cargarla con `/load nombre`.
 
 ## Estructura del proyecto
 
