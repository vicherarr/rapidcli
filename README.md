--- conflicted
+++ resolved
@@ -16,11 +16,7 @@
 ## Requisitos previos
 
 - .NET SDK 8.0
-<<<<<<< HEAD
 - Token válido de Chutes.ai (`CHUTES_API_TOKEN`)
-=======
-- Token válido de Chutes.ai disponible como variable de entorno (`CHUTES_API_KEY`)
->>>>>>> 53dd97c3
 
 ## Configuración
 
@@ -33,17 +29,10 @@
 2. Define el token del proveedor como variable de entorno antes de iniciar el CLI:
 
    ```bash
-<<<<<<< HEAD
    export RAPIDCLI_CHUTESAI__APITOKEN="tu_token"
    ```
 
 3. Opcionalmente puedes ajustar parámetros por defecto en `appsettings.json` o mediante `~/.rapidcli/config.json` generado tras usar `/config set`.
-=======
-   export CHUTES_API_KEY="tu_token"
-   ```
-
-3. Opcionalmente puedes ajustar parámetros por defecto en `appsettings.json` o mediante `~/.rapidcli/config.json` generado tras usar `/config set`. Si prefieres no usar variables de entorno globales, también puedes definir `ChutesAi:ApiToken` en un archivo de configuración adicional.
->>>>>>> 53dd97c3
 
 ## Uso
 
@@ -88,7 +77,6 @@
 
 ## Pruebas y calidad
 
-<<<<<<< HEAD
 Actualmente el proyecto no incluye pruebas automatizadas. Se recomienda ejecutar `dotnet build` para asegurar que el código compila correctamente antes de cualquier cambio.
 # RapidCLI
 
@@ -235,6 +223,84 @@
 
 ## Pruebas y calidad
 
-=======
->>>>>>> 53dd97c3
+Actualmente el proyecto no incluye pruebas automatizadas. Se recomienda ejecutar `dotnet build` para asegurar que el código compila correctamente antes de cualquier cambio.
+# RapidCLI
+
+RapidCLI es un asistente de inteligencia artificial para terminal construido con .NET 8 y una arquitectura limpia. Proporciona una experiencia de conversación productiva y extensible desde la línea de comandos, con soporte inicial para el proveedor Chutes.ai.
+
+## Características principales
+
+- Arquitectura en capas (Domain, Application, Infrastructure, CLI) pensada para la extensibilidad.
+- Integración con el endpoint de chat de Chutes.ai mediante Refit.
+- Interfaz rica en la terminal con Spectre.Console, incluyendo tablas, reglas y colores ANSI.
+- Historial de conversación multi-turno con posibilidad de guardado y carga de sesiones.
+- Configuración dinámica de parámetros del modelo (temperature, top_p, max_tokens, etc.).
+- Comandos rápidos (`/help`, `/config`, `/reset`, `/save`, `/load`, `/sessions`, `/exit`).
+- Streaming de respuestas cuando el modelo lo soporta.
+- Modo agente permanente con acceso controlado al sistema de archivos para analizar y modificar código.
+
+## Requisitos previos
+
+- .NET SDK 8.0
+- Token válido de Chutes.ai disponible como variable de entorno (`CHUTES_API_KEY`)
+
+## Configuración
+
+1. Clona el repositorio y restaura los paquetes:
+
+   ```bash
+   dotnet restore
+   ```
+
+2. Define el token del proveedor como variable de entorno antes de iniciar el CLI:
+
+   ```bash
+   export CHUTES_API_KEY="tu_token"
+   ```
+
+3. Opcionalmente puedes ajustar parámetros por defecto en `appsettings.json` o mediante `~/.rapidcli/config.json` generado tras usar `/config set`. Si prefieres no usar variables de entorno globales, también puedes definir `ChutesAi:ApiToken` en un archivo de configuración adicional.
+
+## Uso
+
+Ejecuta el asistente con:
+
+```bash
+dotnet run --project src/CLI --
+```
+
+Durante la sesión interactiva puedes:
+
+- Describir una tarea y dejar que el agente actúe sobre el repositorio (si está habilitado).
+- Usar `/help` para ver el listado de comandos disponibles.
+- Personalizar la configuración con `/config set temperature 0.5` (disponible para `model`, `temperature`, `top_p`, `max_tokens`, `frequency_penalty`, `presence_penalty` y `stream`).
+- Guardar la sesión actual con `/save nombre` y volver a cargarla con `/load nombre`.
+- Ajustar parámetros del agente con `/config set agent.enabled true` y otras propiedades descritas abajo.
+
+### Configuración del agente
+
+Los parámetros del agente pueden ajustarse con `/config set` utilizando claves anidadas:
+
+- `agent.enabled`: habilita o deshabilita el modo agente.
+- `agent.model`: modelo dedicado para tareas del agente (por defecto usa el modelo de chat).
+- `agent.max_iterations`: número máximo de pasos de razonamiento.
+- `agent.allow_file_writes`: permite o bloquea modificaciones en disco.
+- `agent.working_directory`: ruta (relativa o absoluta) en la que el agente puede operar.
+
+> **Nota:** el modo agente requiere un modelo con soporte para llamadas a herramientas (tool calls) compatibles con el esquema de OpenAI/Chutes.ai.
+
+## Estructura del proyecto
+
+```
+appsettings.json
+src/
+  Domain/
+  Application/
+  Infrastructure/
+  CLI/
+```
+
+Cada capa encapsula responsabilidades específicas, manteniendo la adherencia a los principios de Clean Architecture.
+
+## Pruebas y calidad
+
 Actualmente el proyecto no incluye pruebas automatizadas. Se recomienda ejecutar `dotnet build` para asegurar que el código compila correctamente antes de cualquier cambio.